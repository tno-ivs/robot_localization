--- conflicted
+++ resolved
@@ -3,13 +3,7 @@
 
 find_package(catkin REQUIRED COMPONENTS
   roscpp
-<<<<<<< HEAD
-  tf2
-  tf2_ros
-  tf2_geometry_msgs
-=======
   tf
->>>>>>> dbcf0cb9
   message_filters
   std_msgs
   geometry_msgs
