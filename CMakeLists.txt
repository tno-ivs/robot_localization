--- conflicted
+++ resolved
@@ -240,16 +240,9 @@
   target_link_libraries(test_ukf_localization_node_bag3 ${catkin_LIBRARIES} ${rostest_LIBRARIES})
 
   #### RLE/RLL TESTS #####
-<<<<<<< HEAD
-  add_rostest_gtest(test_rle
-                    test/test_robot_localization_estimator.test
-                    test/test_robot_localization_estimator.cpp)
-  target_link_libraries(test_rle robot_localization_estimator ${catkin_LIBRARIES} ${rostest_LIBRARIES})
-=======
   add_rostest_gtest(test_robot_localization_estimator
                     test/test_robot_localization_estimator.test
                     test/test_robot_localization_estimator.cpp)
   target_link_libraries(test_robot_localization_estimator robot_localization_estimator ${catkin_LIBRARIES} ${rostest_LIBRARIES})
->>>>>>> a96b03a9
 
 endif()